<<<<<<< HEAD
#include <fstream>
=======
#include <sstream>
>>>>>>> fc57dabc
#include <string>
#include <vector>

#include "common/config.h"
#include "common/exception.h"
#include "common/logger.h"
#include "common/rid.h"
#include "storage/index/b_plus_tree.h"
<<<<<<< HEAD
#include "storage/page/b_plus_tree_page.h"
#include "storage/page/header_page.h"
=======
>>>>>>> fc57dabc

namespace bustub {

INDEX_TEMPLATE_ARGUMENTS
BPLUSTREE_TYPE::BPlusTree(std::string name, page_id_t header_page_id, BufferPoolManager *buffer_pool_manager,
                          const KeyComparator &comparator, int leaf_max_size, int internal_max_size)
    : index_name_(std::move(name)),
      bpm_(buffer_pool_manager),
      comparator_(std::move(comparator)),
      leaf_max_size_(leaf_max_size),
      internal_max_size_(internal_max_size),
      header_page_id_(header_page_id) {
  WritePageGuard guard = bpm_->FetchPageWrite(header_page_id_);
  auto root_page = guard.AsMut<BPlusTreeHeaderPage>();
  root_page->root_page_id_ = INVALID_PAGE_ID;
}

/*
 * Helper function to decide whether current b+tree is empty
 */
INDEX_TEMPLATE_ARGUMENTS
<<<<<<< HEAD
auto BPLUSTREE_TYPE::IsEmpty() const -> bool { return root_page_id_ == INVALID_PAGE_ID; }
=======
auto BPLUSTREE_TYPE::IsEmpty() const -> bool { return true; }

>>>>>>> fc57dabc
/*****************************************************************************
 * SEARCH
 *****************************************************************************/
/*
 * Return the only value that associated with input key
 * This method is used for point query
 * @return : true means key exists
 */
INDEX_TEMPLATE_ARGUMENTS
<<<<<<< HEAD
auto BPLUSTREE_TYPE::GetValue(const KeyType &key, std::vector<ValueType> *result, Transaction *transaction) -> bool {
  // Check whether tree is empty.
  if (IsEmpty()) {
    return false;
  }

  // Get key exist leaf page.
  auto leaf_page = GetKeyShouldExistLeafPage(key);
  bool key_exist = false;
  int index = 0;
  const int size = leaf_page->GetSize();

  while (index < size) {
    if (auto key_i = leaf_page->KeyAt(index); comparator_(key, key_i) == 0) {
      key_exist = true;
      auto value_i = leaf_page->ValueAt(index);
      result->push_back(value_i);
    }
    index++;
  }

  return key_exist;
=======
auto BPLUSTREE_TYPE::GetValue(const KeyType &key, std::vector<ValueType> *result, Transaction *txn) -> bool {
  // Declaration of context instance.
  Context ctx;
  (void)ctx;
  return false;
>>>>>>> fc57dabc
}

/*****************************************************************************
 * INSERTION
 *****************************************************************************/
/*
 * Insert constant key & value pair into b+ tree
 * if current tree is empty, start new tree, update root page id and insert
 * entry, otherwise insert into leaf page.
 * @return: since we only support unique key, if user try to insert duplicate
 * keys return false, otherwise return true.
 */
INDEX_TEMPLATE_ARGUMENTS
<<<<<<< HEAD
auto BPLUSTREE_TYPE::Insert(const KeyType &key, const ValueType &value, Transaction *transaction) -> bool {
  LeafPage *leaf_page;

  /** Check if need a new root page. */
  if (IsEmpty()) {
    // Need to allocate a new page as root page.
    auto new_page = NewTreePage(IndexPageType::LEAF_PAGE);
    leaf_page = reinterpret_cast<LeafPage *>(new_page);
    // Update root page id.
    root_page_id_ = leaf_page->GetPageId();
    UpdateRootPageId();
  } else {
    // Get key should exist leaf page.
    leaf_page = GetKeyShouldExistLeafPage(key);
  }

  /** Check if there is already a key. */
  if (leaf_page->ContainsKey(key, comparator_)) {
    return false;
  }

  /** Insertion */
  if (leaf_page->GetMaxSize() == leaf_page->GetSize()) {
    /** Need to split leaf page. */
    // Create new leaf tree page.
    auto new_raw_page = NewTreePage(IndexPageType::LEAF_PAGE);
    auto new_leaf_page = reinterpret_cast<LeafPage *>(new_raw_page);

    // Allocate a memory to store new key-value and
    // all the key-value in leaf_page.
    auto leaf_size = leaf_page->GetSize();
    std::vector<MappingType> key_value;
    key_value.reserve(leaf_size + 1);

    for (int i = 0; i < leaf_size; i++) {
      key_value.emplace_back(leaf_page->KeyAt(i), leaf_page->ValueAt(i));
    }
    key_value.emplace_back(key, value);
    sort(key_value.begin(), key_value.end(),
         [this](const auto &e1, const auto &e2) -> bool { return comparator_(e1.first, e2.first) <= 0; });

    // Copy KV[n/2] ... KV[n] to new leaf tree page.
    int leaf_page_new_size = key_value.size() / 2;
    int copy_from_start_index = leaf_page_new_size;
    int new_leaf_page_size = key_value.size() - leaf_page_new_size;

    for (int copy_to_start_index = 0; copy_to_start_index < new_leaf_page_size;
         copy_to_start_index++, ++copy_from_start_index) {
      new_leaf_page->SetKeyAt(copy_to_start_index, key_value[copy_from_start_index].first);
      new_leaf_page->SetValueAt(copy_to_start_index, key_value[copy_from_start_index].second);
    }

    // Change size of both leaf page.
    // Lazily delete half key-value pair of leaf tree page.
    leaf_page->SetSize(leaf_page_new_size);
    new_leaf_page->SetSize(new_leaf_page_size);

    // Set b+tree parent and child pointers.
    new_leaf_page->SetNextPageId(leaf_page->GetNextPageId());
    new_leaf_page->SetParentPageId(leaf_page->GetParentPageId());
    leaf_page->SetNextPageId(new_leaf_page->GetPageId());

    // Insert minimum key-value of new leaf tree page into parent tree page.
    auto minimum_key = new_leaf_page->KeyAt(0);
    Insert(leaf_page, new_leaf_page, minimum_key);

    // Unpin pages.
    buffer_pool_manager_->UnpinPage(leaf_page->GetPageId(), true);
    buffer_pool_manager_->UnpinPage(new_leaf_page->GetPageId(), true);
  } else {
    // Just insert key value into page.
    leaf_page->Insert(key, value, comparator_);
    // Unpin page.
    buffer_pool_manager_->UnpinPage(leaf_page->GetPageId(), true);
  }

  /** Debug. */
  const auto root_tree_page = reinterpret_cast<BPlusTreePage *>(buffer_pool_manager_->FetchPage(root_page_id_));
  ToString(root_tree_page, buffer_pool_manager_);

  return true;
}

INDEX_TEMPLATE_ARGUMENTS
void BPLUSTREE_TYPE::Insert(BPlusTreePage *tree_page, BPlusTreePage *new_tree_page, const KeyType &key) {
  /**
   * If @param tree_page is already a root page,
   * need create a new internal page as root page.
   * This new internal page is parent of both @param tree_page
   * and @param new_tree_page.
   */
  if (tree_page->IsRootPage()) {
    auto new_raw_page = NewTreePage(IndexPageType::INTERNAL_PAGE);
    auto new_root_internal_page = reinterpret_cast<InternalPage *>(new_raw_page);
    auto new_root_page_id = new_root_internal_page->GetPageId();

    // Insert key and set pointers.
    new_root_internal_page->SetKeyAt(1, key);
    new_root_internal_page->SetValueAt(0, tree_page->GetPageId());
    new_root_internal_page->SetValueAt(1, new_tree_page->GetPageId());

    // Set b+tree pointers.
    tree_page->SetParentPageId(new_root_page_id);
    new_tree_page->SetParentPageId(new_root_page_id);

    // Set size of new root internal page.
    new_root_internal_page->SetSize(2);

    // Change root page.
    root_page_id_ = new_root_page_id;
    UpdateRootPageId();

    // Unpin page
    buffer_pool_manager_->UnpinPage(new_root_page_id, true);
  } else {
    auto parent_raw_page = buffer_pool_manager_->FetchPage(tree_page->GetParentPageId());
    auto parent_internal_page = reinterpret_cast<InternalPage *>(parent_raw_page);

    /**
     * If parent internal page is already full,
     * need to split parent internal page.
     */
    if (parent_internal_page->GetSize() == parent_internal_page->GetMaxSize()) {
      // Split parent internal page.
      auto new_raw_page = NewTreePage(IndexPageType::INTERNAL_PAGE);
      auto new_parent_internal_page = reinterpret_cast<InternalPage *>(new_raw_page);

      // Allocate a memory to store new key-value and
      // all the key-value in parent_internal_page.
      auto parent_internal_size = parent_internal_page->GetSize();
      std::vector<std::pair<KeyType, page_id_t>> key_pageid;
      key_pageid.reserve(parent_internal_size + 1);

      for (int i = 0; i < parent_internal_size; i++) {
        key_pageid.emplace_back(parent_internal_page->KeyAt(i), parent_internal_page->ValueAt(i));
      }
      key_pageid.emplace_back(key, new_tree_page->GetPageId());
      sort(key_pageid.begin(), key_pageid.end(),
           [this](const auto &e1, const auto &e2) -> bool { return comparator_(e1.first, e2.first) <= 0; });

      int parent_internal_page_new_size = static_cast<int>(key_pageid.size()) / 2;
      int copy_from_start_index = parent_internal_page_new_size;
      int new_parent_internal_page_size = static_cast<int>(key_pageid.size()) - parent_internal_page_new_size;
      KeyType insert_grandparent_key = key_pageid[copy_from_start_index].first;

      // Set key and pointers in new internal page.
      new_parent_internal_page->SetValueAt(0, key_pageid[copy_from_start_index++].second);
      for (int copy_to_start_index = 1; copy_to_start_index < new_parent_internal_page_size;
           copy_to_start_index++, ++copy_from_start_index) {
        new_parent_internal_page->SetKeyAt(copy_to_start_index, key_pageid[copy_from_start_index].first);
        new_parent_internal_page->SetValueAt(copy_to_start_index, key_pageid[copy_from_start_index].second);
      }

      // Set new size for both parent internal page
      // and new internal page.
      parent_internal_page->SetSize(parent_internal_page_new_size);
      new_parent_internal_page->SetSize(new_parent_internal_page_size);

      // Set b+tree parent and child pointers.
      new_parent_internal_page->SetParentPageId(parent_internal_page->GetParentPageId());

      // Insert special key into grandparent page.
      Insert(parent_internal_page, new_parent_internal_page, insert_grandparent_key);

      // Unpin pages.
      buffer_pool_manager_->UnpinPage(parent_internal_page->GetPageId(), true);
      buffer_pool_manager_->UnpinPage(new_parent_internal_page->GetPageId(), true);
    } else {
      // Just insert key and page id into parent internal
      // page.
      parent_internal_page->Insert(key, new_tree_page->GetPageId(), comparator_);
      buffer_pool_manager_->UnpinPage(parent_internal_page->GetPageId(), true);
    }
  }
}

INDEX_TEMPLATE_ARGUMENTS
auto BPLUSTREE_TYPE::GetKeyShouldExistLeafPage(const KeyType &key) const -> LeafPage * {
  auto root_page = buffer_pool_manager_->FetchPage(root_page_id_);
  auto tree_page = reinterpret_cast<BPlusTreePage *>(root_page);

  // Get specified leaf page.
  while (!tree_page->IsLeafPage()) {
    auto internal_page = reinterpret_cast<InternalPage *>(tree_page);
    int index = 1;
    int size = internal_page->GetSize();

    // Let index be the minimum value that satisfies key<=Ki.
    while (index < size) {
      auto key_i = internal_page->KeyAt(index);
      if (comparator_(key, key_i) < 0) {
        break;
      }
      index++;
    }

    // Get next page.
    int next_page_id = internal_page->ValueAt(index - 1);
    auto current_page_id = internal_page->GetPageId();
    auto next_page = buffer_pool_manager_->FetchPage(next_page_id);
    tree_page = reinterpret_cast<BPlusTreePage *>(next_page);
    // Unpin current page.
    buffer_pool_manager_->UnpinPage(current_page_id, false);
  }

  return reinterpret_cast<LeafPage *>(tree_page);
}

INDEX_TEMPLATE_ARGUMENTS
auto BPLUSTREE_TYPE::NewTreePage(IndexPageType index_page_type) -> BPlusTreePage * {
  page_id_t new_page_id;
  buffer_pool_manager_->NewPage(&new_page_id);
  auto new_page = buffer_pool_manager_->FetchPage(new_page_id);

  if (index_page_type == IndexPageType::LEAF_PAGE) {
    auto leaf_page = reinterpret_cast<LeafPage *>(new_page);
    leaf_page->Init(new_page_id, INVALID_PAGE_ID, leaf_max_size_);
  } else {
    auto internal_page = reinterpret_cast<InternalPage *>(new_page);
    internal_page->Init(new_page_id, INVALID_PAGE_ID, internal_max_size_);
  }

  return reinterpret_cast<BPlusTreePage *>(new_page);
=======
auto BPLUSTREE_TYPE::Insert(const KeyType &key, const ValueType &value, Transaction *txn) -> bool {
  // Declaration of context instance.
  Context ctx;
  (void)ctx;
  return false;
>>>>>>> fc57dabc
}

/*****************************************************************************
 * REMOVE
 *****************************************************************************/
/*
 * Delete key & value pair associated with input key
 * If current tree is empty, return immediately.
 * If not, User needs to first find the right leaf page as deletion target, then
 * delete entry from leaf page. Remember to deal with redistribute or merge if
 * necessary.
 */
INDEX_TEMPLATE_ARGUMENTS
void BPLUSTREE_TYPE::Remove(const KeyType &key, Transaction *txn) {
  // Declaration of context instance.
  Context ctx;
  (void)ctx;
}

/*****************************************************************************
 * INDEX ITERATOR
 *****************************************************************************/
/*
 * Input parameter is void, find the leftmost leaf page first, then construct
 * index iterator
 * @return : index iterator
 */
INDEX_TEMPLATE_ARGUMENTS
auto BPLUSTREE_TYPE::Begin() -> INDEXITERATOR_TYPE { return INDEXITERATOR_TYPE(); }

/*
 * Input parameter is low key, find the leaf page that contains the input key
 * first, then construct index iterator
 * @return : index iterator
 */
INDEX_TEMPLATE_ARGUMENTS
auto BPLUSTREE_TYPE::Begin(const KeyType &key) -> INDEXITERATOR_TYPE { return INDEXITERATOR_TYPE(); }

/*
 * Input parameter is void, construct an index iterator representing the end
 * of the key/value pair in the leaf node
 * @return : index iterator
 */
INDEX_TEMPLATE_ARGUMENTS
auto BPLUSTREE_TYPE::End() -> INDEXITERATOR_TYPE { return INDEXITERATOR_TYPE(); }

/**
 * @return Page id of the root of this tree
 */
INDEX_TEMPLATE_ARGUMENTS
auto BPLUSTREE_TYPE::GetRootPageId() -> page_id_t { return root_page_id_; }

/*****************************************************************************
 * UTILITIES AND DEBUG
 *****************************************************************************/

/*
 * This method is used for test only
 * Read data from file and insert one by one
 */
INDEX_TEMPLATE_ARGUMENTS
void BPLUSTREE_TYPE::InsertFromFile(const std::string &file_name, Transaction *txn) {
  int64_t key;
  std::ifstream input(file_name);
  while (input >> key) {
    KeyType index_key;
    index_key.SetFromInteger(key);
    RID rid(key);
    Insert(index_key, rid, txn);
  }
}
/*
 * This method is used for test only
 * Read data from file and remove one by one
 */
INDEX_TEMPLATE_ARGUMENTS
void BPLUSTREE_TYPE::RemoveFromFile(const std::string &file_name, Transaction *txn) {
  int64_t key;
  std::ifstream input(file_name);
  while (input >> key) {
    KeyType index_key;
    index_key.SetFromInteger(key);
    Remove(index_key, txn);
  }
}

/*
 * This method is used for test only
 * Read data from file and insert/remove one by one
 */
INDEX_TEMPLATE_ARGUMENTS
void BPLUSTREE_TYPE::BatchOpsFromFile(const std::string &file_name, Transaction *txn) {
  int64_t key;
  char instruction;
  std::ifstream input(file_name);
  while (input) {
    input >> instruction >> key;
    RID rid(key);
    KeyType index_key;
    index_key.SetFromInteger(key);
    switch (instruction) {
      case 'i':
        Insert(index_key, rid, txn);
        break;
      case 'd':
        Remove(index_key, txn);
        break;
      default:
        break;
    }
  }
}

INDEX_TEMPLATE_ARGUMENTS
void BPLUSTREE_TYPE::Print(BufferPoolManager *bpm) {
  auto root_page_id = GetRootPageId();
  auto guard = bpm->FetchPageBasic(root_page_id);
  PrintTree(guard.PageId(), guard.template As<BPlusTreePage>());
}

INDEX_TEMPLATE_ARGUMENTS
void BPLUSTREE_TYPE::PrintTree(page_id_t page_id, const BPlusTreePage *page) {
  if (page->IsLeafPage()) {
    auto *leaf = reinterpret_cast<const LeafPage *>(page);
    std::cout << "Leaf Page: " << page_id << "\tNext: " << leaf->GetNextPageId() << std::endl;

    // Print the contents of the leaf page.
    std::cout << "Contents: ";
    for (int i = 0; i < leaf->GetSize(); i++) {
      std::cout << leaf->KeyAt(i);
      if ((i + 1) < leaf->GetSize()) {
        std::cout << ", ";
      }
    }
    std::cout << std::endl;
    std::cout << std::endl;

  } else {
    auto *internal = reinterpret_cast<const InternalPage *>(page);
    std::cout << "Internal Page: " << page_id << std::endl;

    // Print the contents of the internal page.
    std::cout << "Contents: ";
    for (int i = 0; i < internal->GetSize(); i++) {
      std::cout << internal->KeyAt(i) << ": " << internal->ValueAt(i);
      if ((i + 1) < internal->GetSize()) {
        std::cout << ", ";
      }
    }
    std::cout << std::endl;
    std::cout << std::endl;
    for (int i = 0; i < internal->GetSize(); i++) {
      auto guard = bpm_->FetchPageBasic(internal->ValueAt(i));
      PrintTree(guard.PageId(), guard.template As<BPlusTreePage>());
    }
  }
}

/**
 * This method is used for debug only, You don't need to modify
 */
INDEX_TEMPLATE_ARGUMENTS
void BPLUSTREE_TYPE::Draw(BufferPoolManager *bpm, const std::string &outf) {
  if (IsEmpty()) {
    LOG_WARN("Drawing an empty tree");
    return;
  }

  std::ofstream out(outf);
  out << "digraph G {" << std::endl;
  auto root_page_id = GetRootPageId();
  auto guard = bpm->FetchPageBasic(root_page_id);
  ToGraph(guard.PageId(), guard.template As<BPlusTreePage>(), out);
  out << "}" << std::endl;
  out.close();
}

/**
 * This method is used for debug only, You don't need to modify
 */
INDEX_TEMPLATE_ARGUMENTS
void BPLUSTREE_TYPE::ToGraph(page_id_t page_id, const BPlusTreePage *page, std::ofstream &out) {
  std::string leaf_prefix("LEAF_");
  std::string internal_prefix("INT_");
  if (page->IsLeafPage()) {
    auto *leaf = reinterpret_cast<const LeafPage *>(page);
    // Print node name
    out << leaf_prefix << page_id;
    // Print node properties
    out << "[shape=plain color=green ";
    // Print data of the node
    out << "label=<<TABLE BORDER=\"0\" CELLBORDER=\"1\" CELLSPACING=\"0\" CELLPADDING=\"4\">\n";
    // Print data
    out << "<TR><TD COLSPAN=\"" << leaf->GetSize() << "\">P=" << page_id << "</TD></TR>\n";
    out << "<TR><TD COLSPAN=\"" << leaf->GetSize() << "\">"
        << "max_size=" << leaf->GetMaxSize() << ",min_size=" << leaf->GetMinSize() << ",size=" << leaf->GetSize()
        << "</TD></TR>\n";
    out << "<TR>";
    for (int i = 0; i < leaf->GetSize(); i++) {
      out << "<TD>" << leaf->KeyAt(i) << "</TD>\n";
    }
    out << "</TR>";
    // Print table end
    out << "</TABLE>>];\n";
    // Print Leaf node link if there is a next page
    if (leaf->GetNextPageId() != INVALID_PAGE_ID) {
      out << leaf_prefix << page_id << " -> " << leaf_prefix << leaf->GetNextPageId() << ";\n";
      out << "{rank=same " << leaf_prefix << page_id << " " << leaf_prefix << leaf->GetNextPageId() << "};\n";
    }
  } else {
    auto *inner = reinterpret_cast<const InternalPage *>(page);
    // Print node name
    out << internal_prefix << page_id;
    // Print node properties
    out << "[shape=plain color=pink ";  // why not?
    // Print data of the node
    out << "label=<<TABLE BORDER=\"0\" CELLBORDER=\"1\" CELLSPACING=\"0\" CELLPADDING=\"4\">\n";
    // Print data
    out << "<TR><TD COLSPAN=\"" << inner->GetSize() << "\">P=" << page_id << "</TD></TR>\n";
    out << "<TR><TD COLSPAN=\"" << inner->GetSize() << "\">"
        << "max_size=" << inner->GetMaxSize() << ",min_size=" << inner->GetMinSize() << ",size=" << inner->GetSize()
        << "</TD></TR>\n";
    out << "<TR>";
    for (int i = 0; i < inner->GetSize(); i++) {
      out << "<TD PORT=\"p" << inner->ValueAt(i) << "\">";
      if (i > 0) {
        out << inner->KeyAt(i);
      } else {
        out << " ";
      }
      out << "</TD>\n";
    }
    out << "</TR>";
    // Print table end
    out << "</TABLE>>];\n";
    // Print leaves
    for (int i = 0; i < inner->GetSize(); i++) {
      auto child_guard = bpm_->FetchPageBasic(inner->ValueAt(i));
      auto child_page = child_guard.template As<BPlusTreePage>();
      ToGraph(child_guard.PageId(), child_page, out);
      if (i > 0) {
        auto sibling_guard = bpm_->FetchPageBasic(inner->ValueAt(i - 1));
        auto sibling_page = sibling_guard.template As<BPlusTreePage>();
        if (!sibling_page->IsLeafPage() && !child_page->IsLeafPage()) {
          out << "{rank=same " << internal_prefix << sibling_guard.PageId() << " " << internal_prefix
              << child_guard.PageId() << "};\n";
        }
      }
      out << internal_prefix << page_id << ":p" << child_guard.PageId() << " -> ";
      if (child_page->IsLeafPage()) {
        out << leaf_prefix << child_guard.PageId() << ";\n";
      } else {
        out << internal_prefix << child_guard.PageId() << ";\n";
      }
    }
  }
}

INDEX_TEMPLATE_ARGUMENTS
auto BPLUSTREE_TYPE::DrawBPlusTree() -> std::string {
  if (IsEmpty()) {
    return "()";
  }

  PrintableBPlusTree p_root = ToPrintableBPlusTree(GetRootPageId());
  std::ostringstream out_buf;
  p_root.Print(out_buf);

  return out_buf.str();
}

INDEX_TEMPLATE_ARGUMENTS
auto BPLUSTREE_TYPE::ToPrintableBPlusTree(page_id_t root_id) -> PrintableBPlusTree {
  auto root_page_guard = bpm_->FetchPageBasic(root_id);
  auto root_page = root_page_guard.template As<BPlusTreePage>();
  PrintableBPlusTree proot;

  if (root_page->IsLeafPage()) {
    auto leaf_page = root_page_guard.template As<LeafPage>();
    proot.keys_ = leaf_page->ToString();
    proot.size_ = proot.keys_.size() + 4;  // 4 more spaces for indent

    return proot;
  }

  // draw internal page
  auto internal_page = root_page_guard.template As<InternalPage>();
  proot.keys_ = internal_page->ToString();
  proot.size_ = 0;
  for (int i = 0; i < internal_page->GetSize(); i++) {
    page_id_t child_id = internal_page->ValueAt(i);
    PrintableBPlusTree child_node = ToPrintableBPlusTree(child_id);
    proot.size_ += child_node.size_;
    proot.children_.push_back(child_node);
  }

  return proot;
}

template class BPlusTree<GenericKey<4>, RID, GenericComparator<4>>;

template class BPlusTree<GenericKey<8>, RID, GenericComparator<8>>;

template class BPlusTree<GenericKey<16>, RID, GenericComparator<16>>;

template class BPlusTree<GenericKey<32>, RID, GenericComparator<32>>;

template class BPlusTree<GenericKey<64>, RID, GenericComparator<64>>;

}  // namespace bustub<|MERGE_RESOLUTION|>--- conflicted
+++ resolved
@@ -1,8 +1,4 @@
-<<<<<<< HEAD
-#include <fstream>
-=======
 #include <sstream>
->>>>>>> fc57dabc
 #include <string>
 #include <vector>
 
@@ -11,11 +7,8 @@
 #include "common/logger.h"
 #include "common/rid.h"
 #include "storage/index/b_plus_tree.h"
-<<<<<<< HEAD
 #include "storage/page/b_plus_tree_page.h"
 #include "storage/page/header_page.h"
-=======
->>>>>>> fc57dabc
 
 namespace bustub {
 
@@ -37,12 +30,7 @@
  * Helper function to decide whether current b+tree is empty
  */
 INDEX_TEMPLATE_ARGUMENTS
-<<<<<<< HEAD
 auto BPLUSTREE_TYPE::IsEmpty() const -> bool { return root_page_id_ == INVALID_PAGE_ID; }
-=======
-auto BPLUSTREE_TYPE::IsEmpty() const -> bool { return true; }
-
->>>>>>> fc57dabc
 /*****************************************************************************
  * SEARCH
  *****************************************************************************/
@@ -52,7 +40,6 @@
  * @return : true means key exists
  */
 INDEX_TEMPLATE_ARGUMENTS
-<<<<<<< HEAD
 auto BPLUSTREE_TYPE::GetValue(const KeyType &key, std::vector<ValueType> *result, Transaction *transaction) -> bool {
   // Check whether tree is empty.
   if (IsEmpty()) {
@@ -75,13 +62,6 @@
   }
 
   return key_exist;
-=======
-auto BPLUSTREE_TYPE::GetValue(const KeyType &key, std::vector<ValueType> *result, Transaction *txn) -> bool {
-  // Declaration of context instance.
-  Context ctx;
-  (void)ctx;
-  return false;
->>>>>>> fc57dabc
 }
 
 /*****************************************************************************
@@ -95,7 +75,6 @@
  * keys return false, otherwise return true.
  */
 INDEX_TEMPLATE_ARGUMENTS
-<<<<<<< HEAD
 auto BPLUSTREE_TYPE::Insert(const KeyType &key, const ValueType &value, Transaction *transaction) -> bool {
   LeafPage *leaf_page;
 
@@ -319,13 +298,6 @@
   }
 
   return reinterpret_cast<BPlusTreePage *>(new_page);
-=======
-auto BPLUSTREE_TYPE::Insert(const KeyType &key, const ValueType &value, Transaction *txn) -> bool {
-  // Declaration of context instance.
-  Context ctx;
-  (void)ctx;
-  return false;
->>>>>>> fc57dabc
 }
 
 /*****************************************************************************
