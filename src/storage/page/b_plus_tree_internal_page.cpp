//===----------------------------------------------------------------------===//
//
//                         CMU-DB Project (15-445/645)
//                         ***DO NO SHARE PUBLICLY***
//
// Identification: src/page/b_plus_tree_internal_page.cpp
//
// Copyright (c) 2018, Carnegie Mellon University Database Group
//
//===----------------------------------------------------------------------===//

#include <iostream>
#include <sstream>

#include "common/exception.h"
#include "storage/page/b_plus_tree_internal_page.h"
#include "storage/page/b_plus_tree_page.h"

namespace bustub {
/*****************************************************************************
 * HELPER METHODS AND UTILITIES
 *****************************************************************************/
/*
 * Init method after creating a new internal page
 * Including set page type, set current size, and set max page size
 */
INDEX_TEMPLATE_ARGUMENTS
<<<<<<< HEAD
void B_PLUS_TREE_INTERNAL_PAGE_TYPE::Init(page_id_t page_id, page_id_t parent_id, int max_size) {
  SetPageId(page_id);
  SetParentPageId(parent_id);
  SetMaxSize(max_size);
  SetSize(1);
  SetPageType(IndexPageType::INTERNAL_PAGE);
}
=======
void B_PLUS_TREE_INTERNAL_PAGE_TYPE::Init(int max_size) {}
>>>>>>> fc57dabc
/*
 * Helper method to get/set the key associated with input "index"(a.k.a
 * array offset)
 */
INDEX_TEMPLATE_ARGUMENTS
auto B_PLUS_TREE_INTERNAL_PAGE_TYPE::KeyAt(int index) const -> KeyType { return array_[index].first; }

INDEX_TEMPLATE_ARGUMENTS
void B_PLUS_TREE_INTERNAL_PAGE_TYPE::SetKeyAt(int index, const KeyType &key) { array_[index].first = key; }

/*
 * Helper method to get the value associated with input "index"(a.k.a array
 * offset)
 */
INDEX_TEMPLATE_ARGUMENTS
auto B_PLUS_TREE_INTERNAL_PAGE_TYPE::ValueAt(int index) const -> page_id_t { return array_[index].second; }

INDEX_TEMPLATE_ARGUMENTS
void B_PLUS_TREE_INTERNAL_PAGE_TYPE::SetValueAt(int index, page_id_t value) { array_[index].second = value; }

INDEX_TEMPLATE_ARGUMENTS
void B_PLUS_TREE_INTERNAL_PAGE_TYPE::Insert(const KeyType &key, const ValueType &value,
                                            const KeyComparator &comparator) {
  int insert_index = 1;
  int size = GetSize();

  // Let index be the minimum value that satisfies key<=Ki.
  while (insert_index < size) {
    if (auto key_i = KeyAt(insert_index); comparator(key, key_i) > 0) {
      insert_index++;
    }
  }

  // Insert
  while (size > insert_index) {
    SetKeyAt(size, KeyAt(size - 1));
    SetValueAt(size, ValueAt(size - 1));
    size--;
  }
  SetKeyAt(size, key);
  SetValueAt(size, value);
  IncreaseSize(1);
}

// Value type for internalNode should be page id_t
template class BPlusTreeInternalPage<GenericKey<4>, page_id_t, GenericComparator<4>>;
template class BPlusTreeInternalPage<GenericKey<8>, page_id_t, GenericComparator<8>>;
template class BPlusTreeInternalPage<GenericKey<16>, page_id_t, GenericComparator<16>>;
template class BPlusTreeInternalPage<GenericKey<32>, page_id_t, GenericComparator<32>>;
template class BPlusTreeInternalPage<GenericKey<64>, page_id_t, GenericComparator<64>>;
}  // namespace bustub<|MERGE_RESOLUTION|>--- conflicted
+++ resolved
@@ -14,7 +14,6 @@
 
 #include "common/exception.h"
 #include "storage/page/b_plus_tree_internal_page.h"
-#include "storage/page/b_plus_tree_page.h"
 
 namespace bustub {
 /*****************************************************************************
@@ -25,60 +24,27 @@
  * Including set page type, set current size, and set max page size
  */
 INDEX_TEMPLATE_ARGUMENTS
-<<<<<<< HEAD
-void B_PLUS_TREE_INTERNAL_PAGE_TYPE::Init(page_id_t page_id, page_id_t parent_id, int max_size) {
-  SetPageId(page_id);
-  SetParentPageId(parent_id);
-  SetMaxSize(max_size);
-  SetSize(1);
-  SetPageType(IndexPageType::INTERNAL_PAGE);
-}
-=======
 void B_PLUS_TREE_INTERNAL_PAGE_TYPE::Init(int max_size) {}
->>>>>>> fc57dabc
 /*
  * Helper method to get/set the key associated with input "index"(a.k.a
  * array offset)
  */
 INDEX_TEMPLATE_ARGUMENTS
-auto B_PLUS_TREE_INTERNAL_PAGE_TYPE::KeyAt(int index) const -> KeyType { return array_[index].first; }
+auto B_PLUS_TREE_INTERNAL_PAGE_TYPE::KeyAt(int index) const -> KeyType {
+  // replace with your own code
+  KeyType key{};
+  return key;
+}
 
 INDEX_TEMPLATE_ARGUMENTS
-void B_PLUS_TREE_INTERNAL_PAGE_TYPE::SetKeyAt(int index, const KeyType &key) { array_[index].first = key; }
+void B_PLUS_TREE_INTERNAL_PAGE_TYPE::SetKeyAt(int index, const KeyType &key) {}
 
 /*
  * Helper method to get the value associated with input "index"(a.k.a array
  * offset)
  */
 INDEX_TEMPLATE_ARGUMENTS
-auto B_PLUS_TREE_INTERNAL_PAGE_TYPE::ValueAt(int index) const -> page_id_t { return array_[index].second; }
-
-INDEX_TEMPLATE_ARGUMENTS
-void B_PLUS_TREE_INTERNAL_PAGE_TYPE::SetValueAt(int index, page_id_t value) { array_[index].second = value; }
-
-INDEX_TEMPLATE_ARGUMENTS
-void B_PLUS_TREE_INTERNAL_PAGE_TYPE::Insert(const KeyType &key, const ValueType &value,
-                                            const KeyComparator &comparator) {
-  int insert_index = 1;
-  int size = GetSize();
-
-  // Let index be the minimum value that satisfies key<=Ki.
-  while (insert_index < size) {
-    if (auto key_i = KeyAt(insert_index); comparator(key, key_i) > 0) {
-      insert_index++;
-    }
-  }
-
-  // Insert
-  while (size > insert_index) {
-    SetKeyAt(size, KeyAt(size - 1));
-    SetValueAt(size, ValueAt(size - 1));
-    size--;
-  }
-  SetKeyAt(size, key);
-  SetValueAt(size, value);
-  IncreaseSize(1);
-}
+auto B_PLUS_TREE_INTERNAL_PAGE_TYPE::ValueAt(int index) const -> ValueType { return 0; }
 
 // Value type for internalNode should be page id_t
 template class BPlusTreeInternalPage<GenericKey<4>, page_id_t, GenericComparator<4>>;
