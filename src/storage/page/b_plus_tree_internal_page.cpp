//===----------------------------------------------------------------------===//
//
//                         CMU-DB Project (15-445/645)
//                         ***DO NO SHARE PUBLICLY***
//
// Identification: src/page/b_plus_tree_internal_page.cpp
//
// Copyright (c) 2018, Carnegie Mellon University Database Group
//
//===----------------------------------------------------------------------===//

#include <iostream>
#include <sstream>

#include "common/exception.h"
#include "storage/page/b_plus_tree_internal_page.h"
#include "storage/page/b_plus_tree_page.h"

namespace bustub {
/*****************************************************************************
 * HELPER METHODS AND UTILITIES
 *****************************************************************************/
/*
 * Init method after creating a new internal page
 * Including set page type, set current size, and set max page size
 */
INDEX_TEMPLATE_ARGUMENTS
<<<<<<< HEAD
void B_PLUS_TREE_INTERNAL_PAGE_TYPE::Init(page_id_t page_id, page_id_t parent_id, int max_size) {
  SetPageId(page_id);
  SetParentPageId(parent_id);
  SetMaxSize(max_size);
  SetSize(1);
  SetPageType(IndexPageType::INTERNAL_PAGE);
}
=======
void B_PLUS_TREE_INTERNAL_PAGE_TYPE::Init(int max_size) {}
>>>>>>> fc57dabc
/*
 * Helper method to get/set the key associated with input "index"(a.k.a
 * array offset)
 */
INDEX_TEMPLATE_ARGUMENTS
auto B_PLUS_TREE_INTERNAL_PAGE_TYPE::KeyAt(int index) const -> KeyType { return array_[index].first; }

INDEX_TEMPLATE_ARGUMENTS
void B_PLUS_TREE_INTERNAL_PAGE_TYPE::SetKeyAt(int index, const KeyType &key) { array_[index].first = key; }

/*
 * Helper method to get the value associated with input "index"(a.k.a array
 * offset)
 */
INDEX_TEMPLATE_ARGUMENTS
auto B_PLUS_TREE_INTERNAL_PAGE_TYPE::ValueAt(int index) const -> page_id_t { return array_[index].second; }

INDEX_TEMPLATE_ARGUMENTS
void B_PLUS_TREE_INTERNAL_PAGE_TYPE::SetValueAt(int index, page_id_t value) { array_[index].second = value; }

INDEX_TEMPLATE_ARGUMENTS
void B_PLUS_TREE_INTERNAL_PAGE_TYPE::Insert(const KeyType &key, const ValueType &value,
                                            const KeyComparator &comparator) {
  int insert_index = 1;
  int size = GetSize();

  // Let index be the minimum value that satisfies key<=Ki.
  while (insert_index < size) {
    if (auto key_i = KeyAt(insert_index); comparator(key, key_i) > 0) {
      insert_index++;
    }
  }

  // Insert
  while (size > insert_index) {
    SetKeyAt(size, KeyAt(size - 1));
    SetValueAt(size, ValueAt(size - 1));
    size--;
  }
  SetKeyAt(size, key);
  SetValueAt(size, value);
  IncreaseSize(1);
}

// Value type for internalNode should be page id_t
template class BPlusTreeInternalPage<GenericKey<4>, page_id_t, GenericComparator<4>>;
template class BPlusTreeInternalPage<GenericKey<8>, page_id_t, GenericComparator<8>>;
template class BPlusTreeInternalPage<GenericKey<16>, page_id_t, GenericComparator<16>>;
template class BPlusTreeInternalPage<GenericKey<32>, page_id_t, GenericComparator<32>>;
template class BPlusTreeInternalPage<GenericKey<64>, page_id_t, GenericComparator<64>>;
}  // namespace bustub<|MERGE_RESOLUTION|>--- conflicted
+++ resolved
@@ -25,7 +25,6 @@
  * Including set page type, set current size, and set max page size
  */
 INDEX_TEMPLATE_ARGUMENTS
-<<<<<<< HEAD
 void B_PLUS_TREE_INTERNAL_PAGE_TYPE::Init(page_id_t page_id, page_id_t parent_id, int max_size) {
   SetPageId(page_id);
   SetParentPageId(parent_id);
@@ -33,9 +32,6 @@
   SetSize(1);
   SetPageType(IndexPageType::INTERNAL_PAGE);
 }
-=======
-void B_PLUS_TREE_INTERNAL_PAGE_TYPE::Init(int max_size) {}
->>>>>>> fc57dabc
 /*
  * Helper method to get/set the key associated with input "index"(a.k.a
  * array offset)
