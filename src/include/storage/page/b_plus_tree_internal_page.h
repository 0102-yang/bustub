//===----------------------------------------------------------------------===//
//
//                         CMU-DB Project (15-445/645)
//                         ***DO NO SHARE PUBLICLY***
//
// Identification: src/include/page/b_plus_tree_internal_page.h
//
// Copyright (c) 2018, Carnegie Mellon University Database Group
//
//===----------------------------------------------------------------------===//
#pragma once

#include <queue>
#include <string>

#include "storage/page/b_plus_tree_page.h"

namespace bustub {

#define B_PLUS_TREE_INTERNAL_PAGE_TYPE BPlusTreeInternalPage<KeyType, ValueType, KeyComparator>
#define INTERNAL_PAGE_HEADER_SIZE 12
#define INTERNAL_PAGE_SIZE ((BUSTUB_PAGE_SIZE - INTERNAL_PAGE_HEADER_SIZE) / (sizeof(MappingType)))

/**
 * Store `n` indexed keys and `n + 1` child pointers (page_id) within internal page.
 * Pointer PAGE_ID(i) points to a subtree in which all keys K satisfy:
 * K(i) <= K < K(i+1).
 * NOTE: Since the number of keys does not equal to number of child pointers,
 * the first key always remains invalid. That is to say, any search / lookup
 * should ignore the first key.
 *
 * Internal page format (keys are stored in increasing order):
 * ----------------------------------------------------------------------------------
 * | HEADER | KEY(1) + PAGE_ID(1) | KEY(2) + PAGE_ID(2) | ... | KEY(n) + PAGE_ID(n) |
 * ----------------------------------------------------------------------------------
 */
INDEX_TEMPLATE_ARGUMENTS
class BPlusTreeInternalPage : public BPlusTreePage {
 public:
  // Delete all constructor / destructor to ensure memory safety
  BPlusTreeInternalPage() = delete;
  BPlusTreeInternalPage(const BPlusTreeInternalPage &other) = delete;

  /**
   * Writes the necessary header information to a newly created page, must be called after
   * the creation of a new page to make a valid `BPlusTreeInternalPage`
   * @param max_size Maximal size of the page
   */
  void Init(int max_size = INTERNAL_PAGE_SIZE);

  /**
   * @param index The index of the key to get. Index must be non-zero.
   * @return Key at index
   */
  auto KeyAt(int index) const -> KeyType;

  /**
   * @param index The index of the key to set. Index must be non-zero.
   * @param key The new value for key
   */
  void SetKeyAt(int index, const KeyType &key);
<<<<<<< HEAD
  auto ValueAt(int index) const -> page_id_t;
  void SetValueAt(int index, page_id_t value);
  void Insert(const KeyType &key, const ValueType &value, const KeyComparator &comparator);
=======

  /**
   * @param value The value to search for
   * @return The index that corresponds to the specified value
   */
  auto ValueIndex(const ValueType &value) const -> int;

  /**
   * @param index The index to search for
   * @return The value at the index
   */
  auto ValueAt(int index) const -> ValueType;
>>>>>>> fc57dabc

  /**
   * @brief For test only, return a string representing all keys in
   * this internal page, formatted as "(key1,key2,key3,...)"
   *
   * @return The string representation of all keys in the current internal page
   */
  auto ToString() const -> std::string {
    std::string kstr = "(";
    bool first = true;

    // First key of internal page is always invalid
    for (int i = 1; i < GetSize(); i++) {
      KeyType key = KeyAt(i);
      if (first) {
        first = false;
      } else {
        kstr.append(",");
      }

      kstr.append(std::to_string(key.ToString()));
    }
    kstr.append(")");

    return kstr;
  }

 private:
  // Flexible array member for page data.
  MappingType array_[0];
};

}  // namespace bustub<|MERGE_RESOLUTION|>--- conflicted
+++ resolved
@@ -59,11 +59,6 @@
    * @param key The new value for key
    */
   void SetKeyAt(int index, const KeyType &key);
-<<<<<<< HEAD
-  auto ValueAt(int index) const -> page_id_t;
-  void SetValueAt(int index, page_id_t value);
-  void Insert(const KeyType &key, const ValueType &value, const KeyComparator &comparator);
-=======
 
   /**
    * @param value The value to search for
@@ -76,7 +71,9 @@
    * @return The value at the index
    */
   auto ValueAt(int index) const -> ValueType;
->>>>>>> fc57dabc
+  auto ValueAt(int index) const -> page_id_t;
+  void SetValueAt(int index, page_id_t value);
+  void Insert(const KeyType &key, const ValueType &value, const KeyComparator &comparator);
 
   /**
    * @brief For test only, return a string representing all keys in
