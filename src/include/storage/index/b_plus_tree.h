/**
 * b_plus_tree.h
 *
 * Implementation of simple b+ tree data structure where internal pages direct
 * the search and leaf pages contain actual data.
 * (1) We only support unique key
 * (2) support insert & remove
 * (3) The structure should shrink and grow dynamically
 * (4) Implement index iterator for range scan
 */
#pragma once

#include <algorithm>
#include <deque>
#include <iostream>
#include <optional>
#include <queue>
#include <shared_mutex>
#include <string>
#include <vector>

#include "common/config.h"
<<<<<<< HEAD
=======
#include "common/macros.h"
>>>>>>> fc57dabc
#include "concurrency/transaction.h"
#include "storage/index/index_iterator.h"
#include "storage/page/b_plus_tree_header_page.h"
#include "storage/page/b_plus_tree_internal_page.h"
#include "storage/page/b_plus_tree_leaf_page.h"
<<<<<<< HEAD
#include "storage/page/b_plus_tree_page.h"
=======
#include "storage/page/page_guard.h"
>>>>>>> fc57dabc

namespace bustub {

struct PrintableBPlusTree;

/**
 * @brief Definition of the Context class.
 *
 * Hint: This class is designed to help you keep track of the pages
 * that you're modifying or accessing.
 */
class Context {
 public:
  // When you insert into / remove from the B+ tree, store the write guard of header page here.
  // Remember to drop the header page guard and set it to nullopt when you want to unlock all.
  std::optional<WritePageGuard> header_page_{std::nullopt};

  // Save the root page id here so that it's easier to know if the current page is the root page.
  page_id_t root_page_id_{INVALID_PAGE_ID};

  // Store the write guards of the pages that you're modifying here.
  std::deque<WritePageGuard> write_set_;

  // You may want to use this when getting value, but not necessary.
  std::deque<ReadPageGuard> read_set_;

  auto IsRootPage(page_id_t page_id) -> bool { return page_id == root_page_id_; }
};

#define BPLUSTREE_TYPE BPlusTree<KeyType, ValueType, KeyComparator>

// Main class providing the API for the Interactive B+ Tree.
INDEX_TEMPLATE_ARGUMENTS
class BPlusTree {
  using InternalPage = BPlusTreeInternalPage<KeyType, page_id_t, KeyComparator>;
  using LeafPage = BPlusTreeLeafPage<KeyType, ValueType, KeyComparator>;

 public:
  explicit BPlusTree(std::string name, page_id_t header_page_id, BufferPoolManager *buffer_pool_manager,
                     const KeyComparator &comparator, int leaf_max_size = LEAF_PAGE_SIZE,
                     int internal_max_size = INTERNAL_PAGE_SIZE);

  // Returns true if this B+ tree has no keys and values.
  auto IsEmpty() const -> bool;

  // Insert a key-value pair into this B+ tree.
  auto Insert(const KeyType &key, const ValueType &value, Transaction *txn = nullptr) -> bool;

  // Remove a key and its value from this B+ tree.
  void Remove(const KeyType &key, Transaction *txn);

  // Return the value associated with a given key
  auto GetValue(const KeyType &key, std::vector<ValueType> *result, Transaction *txn = nullptr) -> bool;

  // Return the page id of the root node
  auto GetRootPageId() -> page_id_t;

  // Index iterator
  auto Begin() -> INDEXITERATOR_TYPE;

  auto End() -> INDEXITERATOR_TYPE;

  auto Begin(const KeyType &key) -> INDEXITERATOR_TYPE;

  // Print the B+ tree
  void Print(BufferPoolManager *bpm);

  // Draw the B+ tree
  void Draw(BufferPoolManager *bpm, const std::string &outf);

  /**
   * @brief draw a B+ tree, below is a printed
   * B+ tree(3 max leaf, 4 max internal) after inserting key:
   *  {1, 5, 9, 13, 17, 21, 25, 29, 33, 37, 18, 19, 20}
   *
   *                               (25)
   *                 (9,17,19)                          (33)
   *  (1,5)    (9,13)    (17,18)    (19,20,21)    (25,29)    (33,37)
   *
   * @return std::string
   */
  auto DrawBPlusTree() -> std::string;

  // read data from file and insert one by one
  void InsertFromFile(const std::string &file_name, Transaction *txn = nullptr);

  // read data from file and remove one by one
  void RemoveFromFile(const std::string &file_name, Transaction *txn = nullptr);

  /**
   * @brief Read batch operations from input file, below is a sample file format
   * insert some keys and delete 8, 9 from the tree with one step.
   * { i1 i2 i3 i4 i5 i6 i7 i8 i9 i10 i30 d8 d9 } //  batch.txt
   * B+ Tree(4 max leaf, 4 max internal) after processing:
   *                            (5)
   *                 (3)                (7)
   *            (1,2)    (3,4)    (5,6)    (7,10,30) //  The output tree example
   */
  void BatchOpsFromFile(const std::string &file_name, Transaction *txn = nullptr);

 private:
<<<<<<< HEAD
  void UpdateRootPageId(int insert_record = 0);

  // Insert a key into parent after split a tree page.
  void Insert(BPlusTreePage *tree_page, BPlusTreePage *new_tree_page, const KeyType &key);

  auto GetKeyShouldExistLeafPage(const KeyType &key) const -> LeafPage *;

  // Create a new leaf page or internal page.
  auto NewTreePage(IndexPageType index_page_type) -> BPlusTreePage *;

=======
>>>>>>> fc57dabc
  /* Debug Routines for FREE!! */
  void ToGraph(page_id_t page_id, const BPlusTreePage *page, std::ofstream &out);

  void PrintTree(page_id_t page_id, const BPlusTreePage *page);

  /**
   * @brief Convert A B+ tree into a Printable B+ tree
   *
   * @param root_id
   * @return PrintableNode
   */
  auto ToPrintableBPlusTree(page_id_t root_id) -> PrintableBPlusTree;

  // member variable
  std::string index_name_;
  BufferPoolManager *bpm_;
  KeyComparator comparator_;
  std::vector<std::string> log;  // NOLINT
  int leaf_max_size_;
  int internal_max_size_;
  page_id_t header_page_id_;
};

/**
 * @brief for test only. PrintableBPlusTree is a printable B+ tree.
 * We first convert B+ tree into a printable B+ tree and the print it.
 */
struct PrintableBPlusTree {
  int size_;
  std::string keys_;
  std::vector<PrintableBPlusTree> children_;

  /**
   * @brief BFS traverse a printable B+ tree and print it into
   * into out_buf
   *
   * @param out_buf
   */
  void Print(std::ostream &out_buf) {
    std::vector<PrintableBPlusTree *> que = {this};
    while (!que.empty()) {
      std::vector<PrintableBPlusTree *> new_que;

      for (auto &t : que) {
        int padding = (t->size_ - t->keys_.size()) / 2;
        out_buf << std::string(padding, ' ');
        out_buf << t->keys_;
        out_buf << std::string(padding, ' ');

        for (auto &c : t->children_) {
          new_que.push_back(&c);
        }
      }
      out_buf << "\n";
      que = new_que;
    }
  }
};

}  // namespace bustub<|MERGE_RESOLUTION|>--- conflicted
+++ resolved
@@ -20,20 +20,13 @@
 #include <vector>
 
 #include "common/config.h"
-<<<<<<< HEAD
-=======
 #include "common/macros.h"
->>>>>>> fc57dabc
 #include "concurrency/transaction.h"
 #include "storage/index/index_iterator.h"
 #include "storage/page/b_plus_tree_header_page.h"
 #include "storage/page/b_plus_tree_internal_page.h"
 #include "storage/page/b_plus_tree_leaf_page.h"
-<<<<<<< HEAD
-#include "storage/page/b_plus_tree_page.h"
-=======
 #include "storage/page/page_guard.h"
->>>>>>> fc57dabc
 
 namespace bustub {
 
@@ -135,19 +128,6 @@
   void BatchOpsFromFile(const std::string &file_name, Transaction *txn = nullptr);
 
  private:
-<<<<<<< HEAD
-  void UpdateRootPageId(int insert_record = 0);
-
-  // Insert a key into parent after split a tree page.
-  void Insert(BPlusTreePage *tree_page, BPlusTreePage *new_tree_page, const KeyType &key);
-
-  auto GetKeyShouldExistLeafPage(const KeyType &key) const -> LeafPage *;
-
-  // Create a new leaf page or internal page.
-  auto NewTreePage(IndexPageType index_page_type) -> BPlusTreePage *;
-
-=======
->>>>>>> fc57dabc
   /* Debug Routines for FREE!! */
   void ToGraph(page_id_t page_id, const BPlusTreePage *page, std::ofstream &out);
 
