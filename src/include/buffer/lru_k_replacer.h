//===----------------------------------------------------------------------===//
//
//                         BusTub
//
// lru_k_replacer.h
//
// Identification: src/include/buffer/lru_k_replacer.h
//
// Copyright (c) 2015-2022, Carnegie Mellon University Database Group
//
//===----------------------------------------------------------------------===//

#pragma once

#include <algorithm>
#include <chrono>  // NOLINT
#include <exception>
#include <list>
#include <mutex>  // NOLINT

#include "common/config.h"
#include "common/macros.h"

namespace bustub {

enum class AccessType { Unknown = 0, Lookup, Scan, Index };

class LRUKNode {
  /** History of last seen K timestamps of this page. Least recent timestamp stored in front. */
  // Remove maybe_unused if you start using them. Feel free to change the member variables as you want.
  std::list<size_t> history_;
  const size_t k_;
  const frame_id_t fid_;
  bool is_evictable_{false};

 public:
  LRUKNode(size_t k, frame_id_t fid, size_t current_timestamp);

  auto GetFid() const -> frame_id_t;

  [[nodiscard]] auto GetBackwardKDist() const -> size_t;

  [[nodiscard]] auto GetEarliestTimestamp() const -> size_t;

  [[nodiscard]] auto HasInfBackwardKDist() const -> bool;

  [[nodiscard]] auto IsEvictable() const -> bool;

  void SetEvictable(bool evictable);

  void InsertHistoryTimestamp(const size_t current_timestamp);
};

/**
 * LRUKReplacer implements the LRU-k replacement policy.
 *
 * The LRU-k algorithm evicts a frame whose backward k-distance is maximum
 * of all frames. Backward k-distance is computed as the difference in time between
 * current timestamp and the timestamp of kth previous access.
 *
 * A frame with less than k historical references is given
<<<<<<< HEAD
 * +INF as its backward k-distance. When multiple frames have +INF backward k-distance,
=======
 * +inf as its backward k-distance. When multiple frames have +inf backward k-distance,
>>>>>>> fc57dabc
 * classical LRU algorithm is used to choose victim.
 */
class LRUKReplacer {
 public:
  /**
   * @brief A new LRUKReplacer.
   * @param num_frames The maximum number of frames the LRUReplacer will be required to store.
   * @param k The k-distance.
   */
  explicit LRUKReplacer(size_t num_frames, size_t k);

  DISALLOW_COPY_AND_MOVE(LRUKReplacer);

  /**
   * @brief Destroys the LRUReplacer.
   */
  ~LRUKReplacer() = default;

  /**
   * @brief Find the frame with largest backward k-distance and evict that frame. Only frames
   * that are marked as 'evictable' are candidates for eviction.
   *
   * A frame with less than k historical references is given +INF as its backward k-distance.
   * If multiple frames have INF backward k-distance, then evict the frame with the earliest
   * timestamp overall.
   *
   * Successful eviction of a frame should decrement the size of replacer and remove the frame's
   * access history.
   *
   * @param[out] frame_id id of frame that is evicted.
   * @return true if a frame is evicted successfully, false if no frames can be evicted.
   */
  auto Evict(frame_id_t *frame_id) -> bool;

  /**
   * @brief Record the event that the given frame id is accessed at current timestamp.
   * Create a new entry for access history if frame id has not been seen before.
   *
   * If frame id is invalid (ie. larger than max_replacer_size_), throw an exception. You can
   * also use BUSTUB_ASSERT to abort the process if frame id is invalid.
   *
   * @param frame_id id of frame that received a new access.
   * @param access_type type of access that was received. This parameter is only needed for
   * leaderboard tests.
   */
  void RecordAccess(frame_id_t frame_id, AccessType access_type = AccessType::Unknown);

  /**
   * @brief Toggle whether a frame is evictable or non-evictable. This function also
   * controls replacer's size. Note that size is equal to number of evictable entries.
   *
   * If a frame was previously evictable and is to be set to non-evictable, then size should
   * decrement. If a frame was previously non-evictable and is to be set to evictable,
   * then size should increment.
   *
   * If frame id is invalid, throw an exception or abort the process.
   *
   * For other scenarios, this function should terminate without modifying anything.
   *
   * @param frame_id id of frame whose 'evictable' status will be modified
   * @param set_evictable whether the given frame is evictable or not
   */
  void SetEvictable(frame_id_t frame_id, bool set_evictable);

  /**
   * @brief Remove an evictable frame from replacer, along with its access history.
   * This function should also decrement replacer's size if removal is successful.
   *
   * Note that this is different from evicting a frame, which always remove the frame
   * with largest backward k-distance. This function removes specified frame id,
   * no matter what its backward k-distance is.
   *
   * If Remove is called on a non-evictable frame, throw an exception or abort the
   * process.
   *
   * If specified frame is not found, directly return from this function.
   *
   * @param frame_id id of frame to be removed
   */
  void Remove(frame_id_t frame_id);

  /**
   * @brief Return replacer's size, which tracks the number of evictable frames.
   *
   * @return size_t
   */
  auto Size() const -> size_t { return GetEvictableFrameSize(); }

 private:
  // TODO(student): implement me! You can replace these member variables as you like.
  // Remove maybe_unused if you start using them.
  std::unordered_map<frame_id_t, LRUKNode> node_store_;
  [[maybe_unused]] size_t current_timestamp_{0};
  size_t replacer_size_{0};
  const size_t max_replacer_size_;
  const size_t k_;
  mutable std::mutex latch_;

  static auto GetCurrentTimestamp() -> size_t;

  auto GetEvictableFrameSize() const -> size_t;
};

}  // namespace bustub<|MERGE_RESOLUTION|>--- conflicted
+++ resolved
@@ -59,11 +59,7 @@
  * current timestamp and the timestamp of kth previous access.
  *
  * A frame with less than k historical references is given
-<<<<<<< HEAD
- * +INF as its backward k-distance. When multiple frames have +INF backward k-distance,
-=======
  * +inf as its backward k-distance. When multiple frames have +inf backward k-distance,
->>>>>>> fc57dabc
  * classical LRU algorithm is used to choose victim.
  */
 class LRUKReplacer {
