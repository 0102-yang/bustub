--- conflicted
+++ resolved
@@ -16,9 +16,6 @@
 void TxnMgrDbg(const std::string &info, TransactionManager *txn_manager, const TableInfo *table_info,
                TableHeap *table_heap);
 
-<<<<<<< HEAD
-Schema GetUndoLogSchema(const UndoLog &undo_log, const Schema &schema);
-=======
 void CheckWriteWriteConflict(Transaction *txn, const TableHeap *table_heap, const std::vector<RID> &rids);
 
 void AppendAndLinkUndoLog(TransactionManager *txn_manager, Transaction *txn, table_oid_t table_oid, const RID &rid,
@@ -30,7 +27,6 @@
                       const std::unordered_map<size_t, Value> &updated_row_old_values);
 
 auto GetUndoLogSchema(const Schema &base_schema, const std::vector<bool> &modified_fields) -> Schema;
->>>>>>> 3fa46692
 
 // Add new functions as needed... You are likely need to define some more functions.
 //
