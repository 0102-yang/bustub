//===----------------------------------------------------------------------===//
//
//                         BusTub
//
// lru_k_replacer.cpp
//
// Identification: src/buffer/lru_k_replacer.cpp
//
// Copyright (c) 2015-2022, Carnegie Mellon University Database Group
//
//===----------------------------------------------------------------------===//

#include "buffer/lru_k_replacer.h"
#include "common/exception.h"

namespace bustub {

LRUKReplacer::LRUKReplacer(const size_t num_frames, const size_t k) : max_replacer_size_(num_frames), k_(k) {}

auto LRUKReplacer::Evict(frame_id_t *frame_id) -> bool {
  std::lock_guard lock(latch_);

<<<<<<< HEAD
  if (evictable_frame_size_ == 0) {
    return false;
  }
=======
void LRUKReplacer::RecordAccess(frame_id_t frame_id, [[maybe_unused]] AccessType access_type) {}
>>>>>>> eb9523ec

  const auto min = std::min_element(frames_.begin(), frames_.end());

  *frame_id = min->GetFrameId();
  frames_.erase(min);
  replacer_size_--;
  evictable_frame_size_--;
  return true;
}

void LRUKReplacer::RecordAccess(const frame_id_t frame_id) {
  std::lock_guard lock(latch_);

  BUSTUB_ASSERT(replacer_size_ < max_replacer_size_, "LRU-K replacer is full");

  if (ContainsFrame(frame_id)) {
    const auto itr = FindFrame(frame_id);
    itr->RecordAccess();
  } else {
    frames_.emplace_back(frame_id, k_);
    replacer_size_++;
  }
}

void LRUKReplacer::SetEvictable(const frame_id_t frame_id, const bool set_evictable) {
  std::lock_guard lock(latch_);

  BUSTUB_ASSERT(ContainsFrame(frame_id), "Invalid frame id");

  if (const auto itr = FindFrame(frame_id); itr->GetEvictFlag() ^ set_evictable) {
    itr->SetEvictFlag(set_evictable);
    evictable_frame_size_ += set_evictable ? 1 : -1;
  }
}

void LRUKReplacer::Remove(const frame_id_t frame_id) {
  std::lock_guard lock(latch_);

  if (!ContainsFrame(frame_id)) {
    return;
  }

  const auto itr = FindFrame(frame_id);
  BUSTUB_ASSERT(itr->GetEvictFlag(), "Frame must be evictable");

  replacer_size_--;
  evictable_frame_size_--;

  frames_.erase(itr);
}

auto LRUKReplacer::ContainsFrame(const frame_id_t frame_id) -> bool {
  return frames_.end() != std::find_if(frames_.begin(), frames_.end(),
                                       [frame_id](const Frame &frame) { return frame.GetFrameId() == frame_id; });
}

auto LRUKReplacer::FindFrame(const frame_id_t frame_id) -> std::list<Frame>::iterator {
  return std::find_if(frames_.begin(), frames_.end(),
                      [frame_id](const Frame &frame) { return frame.GetFrameId() == frame_id; });
}

/************************************
 * Frame
 **************************************/
LRUKReplacer::Frame::Frame(const frame_id_t frame_id, const size_t k) : frame_id_(frame_id), k_(k) { RecordAccess(); }

void LRUKReplacer::Frame::RecordAccess() {
  if (frame_timestamps_.size() == k_) {
    frame_timestamps_.pop_front();
  }
  frame_timestamps_.push_back(Now());
}

auto LRUKReplacer::Frame::GetKDistanceTimestamp() const -> int64_t {
  int64_t timestamp = Now() - GetEarliestTimeStamp();
  if (frame_timestamps_.size() != k_) {
    timestamp += INF;
  }
  return timestamp;
}

auto LRUKReplacer::Frame::operator<(const Frame &other_frame) const -> bool {
  const bool evictable = GetEvictFlag();
  const bool other_evictable = other_frame.GetEvictFlag();

  if (evictable && !other_evictable) {
    return true;
  }
  if (other_evictable && !evictable) {
    return false;
  }

  const auto k_distance_timestamp = GetKDistanceTimestamp();
  const auto other_k_distance_timestamp = other_frame.GetKDistanceTimestamp();
  if (k_distance_timestamp > INF && other_k_distance_timestamp > INF) {
    return GetEarliestTimeStamp() < other_frame.GetEarliestTimeStamp();
  }
  return k_distance_timestamp > other_k_distance_timestamp;
}

}  // namespace bustub<|MERGE_RESOLUTION|>--- conflicted
+++ resolved
@@ -20,13 +20,9 @@
 auto LRUKReplacer::Evict(frame_id_t *frame_id) -> bool {
   std::lock_guard lock(latch_);
 
-<<<<<<< HEAD
   if (evictable_frame_size_ == 0) {
     return false;
   }
-=======
-void LRUKReplacer::RecordAccess(frame_id_t frame_id, [[maybe_unused]] AccessType access_type) {}
->>>>>>> eb9523ec
 
   const auto min = std::min_element(frames_.begin(), frames_.end());
 
@@ -37,7 +33,7 @@
   return true;
 }
 
-void LRUKReplacer::RecordAccess(const frame_id_t frame_id) {
+void LRUKReplacer::RecordAccess(const frame_id_t frame_id, [[maybe_unused]] AccessType access_type) {
   std::lock_guard lock(latch_);
 
   BUSTUB_ASSERT(replacer_size_ < max_replacer_size_, "LRU-K replacer is full");
