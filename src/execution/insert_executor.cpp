--- conflicted
+++ resolved
@@ -26,11 +26,7 @@
       plan_(plan),
       child_executor_(std::move(child_executor)),
       executor_result_(&GetOutputSchema()) {
-<<<<<<< HEAD
-  LOG_DEBUG("Initialize insert executor.\n%s", plan_->ToString().c_str());
-=======
   LOG_TRACE("Initialize insert executor.\n%s", plan_->ToString().c_str());
->>>>>>> 3fa46692
 }
 
 void InsertExecutor::Init() {
@@ -43,21 +39,12 @@
 
   const auto table_info = exec_ctx_->GetCatalog()->GetTable(plan_->table_oid_);
   const auto indexes_info = exec_ctx_->GetCatalog()->GetTableIndexes(table_info->name_);
-<<<<<<< HEAD
-  const auto *transaction = exec_ctx_->GetTransaction();
-
-  int32_t inserted_rows_count = 0;
-  RID rid;
-  Tuple child_tuple;
-  while (child_executor_->Next(&child_tuple, &rid)) {
-=======
   auto *transaction = exec_ctx_->GetTransaction();
 
   int32_t inserted_rows_count = 0;
   RID child_rid;
   Tuple child_tuple;
   while (child_executor_->Next(&child_tuple, &child_rid)) {
->>>>>>> 3fa46692
     TupleMeta inserted_tuple_meta{transaction->GetTransactionTempTs(), false};
 
     // Insert tuple.
