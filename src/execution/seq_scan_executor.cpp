--- conflicted
+++ resolved
@@ -45,14 +45,9 @@
     *rid = table_iterator_.GetRID();
     ++table_iterator_;
 
-<<<<<<< HEAD
-    if (predicate && !predicate->Evaluate(&next_base_tuple, output_schema).GetAs<bool>()) {
-      LOG_TRACE("Failed to get tuple %s due to dissatisfy conditions", next_base_tuple.ToString(&output_schema).c_str());
-=======
     if (predicate && !predicate->Evaluate(&base_tuple, output_schema).GetAs<bool>()) {
       LOG_TRACE("Failed to get tuple %s due to dissatisfy conditions",
                 next_base_tuple.ToString(&output_schema).c_str());
->>>>>>> 3fa46692
       continue;
     }
 
