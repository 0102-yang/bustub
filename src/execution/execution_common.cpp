--- conflicted
+++ resolved
@@ -15,22 +15,6 @@
                       const std::vector<UndoLog> &undo_logs) -> std::optional<Tuple> {
   bool is_deleted = base_meta.is_deleted_;
   Tuple reconstructed_tuple(base_tuple);
-<<<<<<< HEAD
-
-  for (const auto &undo_log : undo_logs) {
-    is_deleted = undo_log.is_deleted_;
-    if (undo_log.is_deleted_) {
-      continue;
-    }
-
-    // Get modified tuple schema.
-    Schema partial_schema = GetUndoLogSchema(undo_log, *schema);
-
-    // Modify reconstructed tuple.
-    for (uint32_t i = 0, modified_idx = 0; i < undo_log.modified_fields_.size(); i++) {
-      if (undo_log.modified_fields_[i]) {
-        reconstructed_tuple.SetValue(schema, i, undo_log.tuple_.GetValue(&partial_schema, modified_idx++));
-=======
   for (const auto &[is_deleted_, modified_fields_, tuple_, ts_, prev_version_] : undo_logs) {
     is_deleted = is_deleted_;
     if (is_deleted_) {
@@ -42,7 +26,6 @@
     for (uint32_t i = 0, modified_idx = 0; i < modified_fields_.size(); i++) {
       if (modified_fields_[i]) {
         reconstructed_tuple.SetValue(schema, i, tuple_.GetValue(&partial_schema, modified_idx++));
->>>>>>> 3fa46692
       }
     }
   }
@@ -97,68 +80,12 @@
         debug_output << fmt::format("  {}: <del> ts={}\n", count, undo_log.ts_);
       }
 
-<<<<<<< HEAD
-  const auto format_timestamp = [](const timestamp_t &ts) -> std::string {
-    return ts >= TXN_START_ID ? "txn" + std::to_string(ts - TXN_START_ID) : std::to_string(ts);
-  };
-  const auto format_delete_marker = [](const bool is_deleted) -> std::string {
-    return is_deleted ? " <del marker> " : " ";
-  };
-
-  auto itr = table_heap->MakeIterator();
-  const auto &schema = table_info->schema_;
-  std::ostringstream stderr_output;
-  while (!itr.IsEnd()) {
-    // Get tuple.
-    const auto &rid = itr.GetRID();
-    const auto &[meta, tuple] = itr.GetTuple();
-    ++itr;
-
-    stderr_output << fmt::format("RID={}/{} ts={}{}tuple={}\n", rid.GetPageId(), rid.GetSlotNum(),
-                                 format_timestamp(meta.ts_), format_delete_marker(meta.is_deleted_),
-                                 tuple.ToString(&schema));
-
-    // Get undo link.
-    auto optional_version_link = txn_mgr->GetVersionLink(rid);
-    if (!optional_version_link.has_value()) {
-      continue;
-    }
-    auto undo_link = optional_version_link->prev_;
-
-    while (undo_link.IsValid()) {
-      const auto &undo_log = txn_mgr->GetUndoLog(undo_link);
-
-      // Get count.
-      int count = -1;
-      auto copy_undo_link = undo_link;
-      while (copy_undo_link.IsValid()) {
-        count++;
-        copy_undo_link = txn_mgr->GetUndoLog(copy_undo_link).prev_version_;
-      }
-
-      // Get tuple string of undo log.
-      std::string tuple_string;
-      Schema partial_schema = GetUndoLogSchema(undo_log, schema);
-      for (uint32_t i = 0; i < undo_log.modified_fields_.size(); i++) {
-        tuple_string += undo_log.modified_fields_[i] ? undo_log.tuple_.GetValue(&partial_schema, i).ToString() : "_";
-        tuple_string += i != undo_log.modified_fields_.size() - 1 ? ", " : "";
-      }
-
-      stderr_output << fmt::format("  {}@{} tuple=({}) ts={}\n", undo_log.ts_, count, tuple_string, undo_log.ts_);
-
-      undo_link = undo_log.prev_version_;
-    }
-  }
-
-  fmt::print(stderr, "{}", stderr_output.str());
-=======
       undo_link = undo_log.prev_version_;
       count++;
     }
   }
 
   fmt::print(stderr, "{}", debug_output.str());
->>>>>>> 3fa46692
 
   // We recommend implementing this function as traversing the table heap and print the version chain. An example output
   // of our reference solution:
@@ -176,16 +103,6 @@
   //   txn3@1 (7, _, _) ts=1
 }
 
-<<<<<<< HEAD
-Schema GetUndoLogSchema(const UndoLog &undo_log, const Schema &schema) {
-  std::vector<uint32_t> attrs;
-  for (uint32_t column_idx = 0U; column_idx < undo_log.modified_fields_.size(); column_idx++) {
-    if (undo_log.modified_fields_[column_idx]) {
-      attrs.emplace_back(column_idx);
-    }
-  }
-  return Schema::CopySchema(&schema, attrs);
-=======
 void CheckWriteWriteConflict(Transaction *txn, const TableHeap *table_heap, const std::vector<RID> &rids) {
   for (const auto &rid : rids) {
     if (const auto [ts_, is_deleted_] = table_heap->GetTupleMeta(rid);
@@ -260,7 +177,6 @@
     }
   }
   return Schema::CopySchema(&base_schema, attrs);
->>>>>>> 3fa46692
 }
 
 }  // namespace bustub