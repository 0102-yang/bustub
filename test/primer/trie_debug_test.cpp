--- conflicted
+++ resolved
@@ -22,7 +22,6 @@
   auto trie = Trie();
   for (uint32_t i = 0; i < 100; i++) {
     std::string key = fmt::format("{}", dis(gen));
-    std::cout << key << ' ';
     auto value = dis(gen);
     switch (i) {
       // Test the first 3 values from the random generator.
@@ -47,11 +46,7 @@
   // (1) How many children nodes are there on the root?
   // Replace `CASE_1_YOUR_ANSWER` in `trie_answer.h` with the correct answer.
   if (CASE_1_YOUR_ANSWER != Case1CorrectAnswer()) {
-<<<<<<< HEAD
-    // ASSERT_TRUE(false);
-=======
     ASSERT_TRUE(false) << "case 1 not correct";
->>>>>>> fc57dabc
   }
 
   // (2) How many children nodes are there on the node of prefix `9`?
@@ -62,7 +57,6 @@
 
   // (3) What's the value for `969`?
   // Replace `CASE_3_YOUR_ANSWER` in `trie_answer.h` with the correct answer.
-  std::cout << *trie.Get<uint32_t>("93") << '\n';
   if (CASE_3_YOUR_ANSWER != Case3CorrectAnswer()) {
     ASSERT_TRUE(false) << "case 3 not correct";
   }
